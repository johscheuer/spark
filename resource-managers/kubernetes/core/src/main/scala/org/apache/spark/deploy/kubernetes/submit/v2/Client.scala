--- conflicted
+++ resolved
@@ -49,13 +49,9 @@
     sparkJars: Seq[String],
     sparkFiles: Seq[String],
     kubernetesClientProvider: SubmissionKubernetesClientProvider,
-<<<<<<< HEAD
-    initContainerComponentsProvider: DriverInitContainerComponents,
+    initContainerComponentsProvider: DriverInitContainerComponentsProvider,
     kubernetesCredentialsMounterProvider: DriverPodKubernetesCredentialsMounterProvider)
     extends Logging {
-=======
-    initContainerComponentsProvider: DriverInitContainerComponentsProvider) extends Logging {
->>>>>>> 8ca6c72b
 
   private val driverDockerImage = sparkConf.get(DRIVER_DOCKER_IMAGE)
   private val driverMemoryMb = sparkConf.get(org.apache.spark.internal.config.DRIVER_MEMORY)
